import yaml
import sys


from docker_compose_generator_files.client.client import generate_client_services
from docker_compose_generator_files.workers.filter_by_year import generate_filter_by_year_workers, get_worker_hosts_and_ports as get_year_worker_hosts_and_ports
<<<<<<< HEAD
from docker_compose_generator_files.workers.filter_by_country import generate_filter_by_country_workers
from docker_compose_generator_files.workers.join_credits import generate_join_credits_workers
from docker_compose_generator_files.workers.join_ratings import generate_join_ratings_workers
from docker_compose_generator_files.workers.average_movies_by_rating import generate_average_movies_by_rating_workers, get_total_workers
from docker_compose_generator_files.workers.count import generate_count_workers, get_total_workers as get_total_count_workers
from docker_compose_generator_files.workers.top import generate_top_workers
from docker_compose_generator_files.workers.max_min import generate_max_min_workers
from docker_compose_generator_files.workers.max_min_collector import generate_collector_max_min_worker
from docker_compose_generator_files.workers.top_10_actors_collector import generate_collector_top_10_actors_worker
from docker_compose_generator_files.workers.sentiment_analysis import generate_sentiment_analysis_workers
from docker_compose_generator_files.workers.average_sentiment import generate_average_sentiment_workers
from docker_compose_generator_files.workers.collector_average_sentiment import generate_collector_average_sentiment_worker
from docker_compose_generator_files.routers.year_movies import generate_year_movies_router
from docker_compose_generator_files.routers.country import generate_country_router
from docker_compose_generator_files.routers.join_movies import generate_join_movies_router
from docker_compose_generator_files.routers.join_credits import generate_join_credits_router, get_router_host_and_port as get_credits_router_host_and_port
from docker_compose_generator_files.routers.join_ratings import generate_join_ratings_router
from docker_compose_generator_files.routers.average_movies_by_rating import generate_average_movies_by_rating_router
from docker_compose_generator_files.routers.max_min import generate_max_min_router
from docker_compose_generator_files.routers.max_min_collector import generate_max_min_collector_router
from docker_compose_generator_files.routers.count import generate_count_router
from docker_compose_generator_files.routers.top import generate_top_router
from docker_compose_generator_files.routers.top_10_actors_collector import generate_top_10_actors_collector_router
from docker_compose_generator_files.routers.generate_movies_q5 import generate_movies_q5_router
from docker_compose_generator_files.routers.average_sentiment import generate_average_sentiment_router
from docker_compose_generator_files.routers.average_sentiment_collector import generate_average_sentiment_collector_router
=======
from docker_compose_generator_files.workers.filter_by_country import generate_filter_by_country_workers, get_worker_hosts_and_ports as get_country_worker_hosts_and_ports
from docker_compose_generator_files.workers.join_credits import generate_join_credits_workers, get_worker_hosts_and_ports as get_join_credits_worker_hosts_and_ports
from docker_compose_generator_files.workers.join_ratings import generate_join_ratings_workers, get_worker_hosts_and_ports as get_join_ratings_worker_hosts_and_ports
from docker_compose_generator_files.workers.average_movies_by_rating import generate_average_movies_by_rating_workers, get_total_workers, get_worker_hosts_and_ports as get_avg_rating_worker_hosts_and_ports
from docker_compose_generator_files.workers.count import generate_count_workers, get_total_workers as get_total_count_workers, get_worker_hosts_and_ports as get_count_worker_hosts_and_ports
from docker_compose_generator_files.workers.top import generate_top_workers, get_worker_hosts_and_ports as get_top_worker_hosts_and_ports
from docker_compose_generator_files.workers.max_min import generate_max_min_workers, get_worker_hosts_and_ports as get_max_min_worker_hosts_and_ports
from docker_compose_generator_files.workers.max_min_collector import generate_collector_max_min_worker, get_worker_host_and_port as get_collector_max_min_worker_host_and_port
from docker_compose_generator_files.workers.top_10_actors_collector import generate_collector_top_10_actors_worker, get_worker_host_and_port as get_collector_top_10_actors_worker_host_and_port
from docker_compose_generator_files.workers.sentiment_analysis import generate_sentiment_analysis_workers, get_worker_hosts_and_ports as get_sentiment_analysis_worker_hosts_and_ports
from docker_compose_generator_files.workers.average_sentiment import generate_average_sentiment_workers, get_worker_hosts_and_ports as get_avg_sentiment_worker_hosts_and_ports
from docker_compose_generator_files.workers.collector_average_sentiment import generate_collector_average_sentiment_worker, get_worker_host_and_port as get_collector_avg_sentiment_worker_host_and_port

from docker_compose_generator_files.routers.year_movies import generate_year_movies_router, get_router_host_and_port as get_year_movies_router_host_and_port
from docker_compose_generator_files.routers.country import generate_country_router, get_router_host_and_port as get_country_router_host_and_port
from docker_compose_generator_files.routers.join_movies import generate_join_movies_router, get_router_host_and_port as get_join_movies_router_host_and_port
from docker_compose_generator_files.routers.join_credits import generate_join_credits_router, get_router_host_and_port as get_credits_router_host_and_port
from docker_compose_generator_files.routers.join_ratings import generate_join_ratings_router, get_router_host_and_port as get_ratings_router_host_and_port
from docker_compose_generator_files.routers.average_movies_by_rating import generate_average_movies_by_rating_router, get_router_host_and_port as get_avg_rating_router_host_and_port
from docker_compose_generator_files.routers.max_min import generate_max_min_router, get_router_host_and_port as get_max_min_router_host_and_port
from docker_compose_generator_files.routers.max_min_collector import generate_max_min_collector_router, get_router_host_and_port as get_max_min_collector_router_host_and_port
from docker_compose_generator_files.routers.count import generate_count_router, get_router_host_and_port as get_count_router_host_and_port
from docker_compose_generator_files.routers.top import generate_top_router, get_router_host_and_port as get_top_router_host_and_port
from docker_compose_generator_files.routers.top_10_actors_collector import generate_top_10_actors_collector_router, get_router_host_and_port as get_top_10_actors_collector_router_host_and_port
from docker_compose_generator_files.routers.generate_movies_q5 import generate_movies_q5_router, get_router_host_and_port as get_movies_q5_router_host_and_port
from docker_compose_generator_files.routers.average_sentiment import generate_average_sentiment_router, get_router_host_and_port as get_avg_sentiment_router_host_and_port
from docker_compose_generator_files.routers.average_sentiment_collector import generate_average_sentiment_collector_router, get_router_host_and_port as get_avg_sentiment_collector_router_host_and_port

>>>>>>> d7f8e783
from docker_compose_generator_files.rabbitmq.rabbitmq import generate_rabbitmq_service
from docker_compose_generator_files.boundary.boundary import generate_boundary_service
from docker_compose_generator_files.sentinel.sentinel import generate_sentinel_service

from docker_compose_generator_files.constants import NETWORK, OUTPUT_FILE, NUMBER_OF_CLIENTS_AUTOMATIC



def generate_docker_compose(output_file='docker-compose-test.yaml', num_clients=4, num_year_workers=2, 
                           num_country_workers=2, num_join_credits_workers=2, num_join_ratings_workers=2,
                           avg_rating_shards=2, avg_rating_replicas=2, count_shards=2, 
                           count_workers_per_shard=2, num_top_workers=3, num_max_min_workers=2,
                           num_sentiment_workers=2, num_avg_sentiment_workers=2,
                           network=NETWORK, include_q5=False, sentinel_replicas=2):
    # Start with an empty services dictionary
    services = {}

   # Add client services
    client_services = generate_client_services(num_clients, NUMBER_OF_CLIENTS_AUTOMATIC)
    services.update(client_services)
    
    # Add filter_by_year workers
    year_workers = generate_filter_by_year_workers(num_year_workers)
    services.update(year_workers)
    
    # Add filter_by_country workers
    country_workers = generate_filter_by_country_workers(num_country_workers)
    services.update(country_workers)
    
    # Add join_credits workers
    join_credits_workers = generate_join_credits_workers(num_join_credits_workers)
    services.update(join_credits_workers)
    
    # Add join_ratings workers
    join_ratings_workers = generate_join_ratings_workers(num_join_ratings_workers)
    services.update(join_ratings_workers)
    
    # Add average_movies_by_rating workers
    avg_rating_workers = generate_average_movies_by_rating_workers(avg_rating_shards, avg_rating_replicas)
    services.update(avg_rating_workers)
    
    # Add count workers
    count_workers = generate_count_workers(count_shards, count_workers_per_shard)
    services.update(count_workers)
    
    # Add top workers
    top_workers = generate_top_workers(num_top_workers)
    services.update(top_workers)
    
    # Add max_min workers
    max_min_workers = generate_max_min_workers(num_max_min_workers)
    services.update(max_min_workers)
    
    # Add collector_max_min_worker
    collector_max_min = generate_collector_max_min_worker()
    services.update(collector_max_min)
    
    # Add collector_top_10_actors_worker
    collector_top_10_actors = generate_collector_top_10_actors_worker()
    services.update(collector_top_10_actors)
    
    # Conditionally add Q5 workers based on include_q5 flag
    if include_q5:
        # Add sentiment_analysis workers (Q5)
        sentiment_analysis_workers = generate_sentiment_analysis_workers(num_sentiment_workers)
        services.update(sentiment_analysis_workers)
        
        # Add average_sentiment workers (Q5)
        average_sentiment_workers = generate_average_sentiment_workers(num_avg_sentiment_workers)
        services.update(average_sentiment_workers)
        
        # Add collector_average_sentiment_worker (Q5)
        collector_avg_sentiment = generate_collector_average_sentiment_worker()
        services.update(collector_avg_sentiment)
    
    # Get the total number of average_movies_by_rating workers
    total_avg_rating_workers = get_total_workers(avg_rating_shards, avg_rating_replicas)
    
    # Get the total number of count workers
    total_count_workers = get_total_count_workers(count_shards, count_workers_per_shard)
    
    # Add year_movies_router
    year_router = generate_year_movies_router(num_year_workers) 
    services.update(year_router)
    
    # Add country_router with both worker counts
    country_router = generate_country_router(num_year_workers, num_country_workers)
    services.update(country_router)
    
    # Add join_movies_router with all worker counts
    join_movies = generate_join_movies_router(num_country_workers, num_join_credits_workers, num_join_ratings_workers)
    services.update(join_movies)
    
    # Add join_credits_router with join_credits workers count
    join_credits = generate_join_credits_router(num_join_credits_workers)
    services.update(join_credits)
    
    # Add join_ratings_router with join_ratings workers count
    join_ratings = generate_join_ratings_router(num_join_ratings_workers)
    services.update(join_ratings)
    
    # Add average_movies_by_rating_router with join_ratings workers count and sharding config
    avg_rating_router = generate_average_movies_by_rating_router(num_join_ratings_workers, avg_rating_shards, avg_rating_replicas)
    services.update(avg_rating_router)
    
    # Add max_min_router with the total average_movies_by_rating workers count and number of max_min workers
    max_min_router = generate_max_min_router(total_avg_rating_workers, num_max_min_workers)
    services.update(max_min_router)
    
    # Add max_min_collector_router with num_max_min_workers
    max_min_collector = generate_max_min_collector_router(num_max_min_workers)
    services.update(max_min_collector)
    
    # Add count_router with join_credits workers count and sharding config
    count_router = generate_count_router(num_join_credits_workers, count_shards, count_workers_per_shard)
    services.update(count_router)
    
    # Add top_router with total count workers
    top_router = generate_top_router(total_count_workers, num_top_workers)
    services.update(top_router)
    
    # Add top_10_actors_collector_router with num_top_workers
    top_collector = generate_top_10_actors_collector_router(num_top_workers)
    services.update(top_collector)
    
    # Conditionally add Q5 routers based on include_q5 flag
    if include_q5:
        # Add movies_q5_router (Q5)
        movies_q5 = generate_movies_q5_router(num_sentiment_workers)
        services.update(movies_q5)
        
        # Add average_sentiment_router with num_sentiment_workers (Q5)
        avg_sentiment_router = generate_average_sentiment_router(num_sentiment_workers, num_avg_sentiment_workers)
        services.update(avg_sentiment_router)
        
        # Add average_sentiment_collector_router with num_avg_sentiment_workers (Q5)
        avg_sentiment_collector = generate_average_sentiment_collector_router(num_avg_sentiment_workers)
        services.update(avg_sentiment_collector)

    # Add RabbitMQ service  
    rabbitmq = generate_rabbitmq_service()
    services.update(rabbitmq)
    
    boundary = generate_boundary_service()
    services.update(boundary)

<<<<<<< HEAD
    # Add sentinels
    # 1. Add sentinel for filter_by_year workers
=======

    # Add sentinels for all critical routers
    
    # 1. Add sentinel for filter_by_year workers (existing)
>>>>>>> d7f8e783
    year_worker_hosts, year_worker_ports = get_year_worker_hosts_and_ports(num_year_workers)
    sentinel_filter_by_year = generate_sentinel_service("filter_by_year", 
                                                      year_worker_hosts, 
                                                      year_worker_ports, 
                                                      sentinel_replicas, 
                                                      network)
    services.update(sentinel_filter_by_year)
    
<<<<<<< HEAD
    # 2. Add sentinel for join_credits_router
=======
    # 2. Add sentinel for join_credits_router (existing)
>>>>>>> d7f8e783
    credits_router_host, credits_router_port = get_credits_router_host_and_port()
    sentinel_join_credits = generate_sentinel_service("join_credits_router", 
                                                   [credits_router_host], 
                                                   [credits_router_port], 
                                                   sentinel_replicas, 
                                                   network)
    services.update(sentinel_join_credits)
<<<<<<< HEAD

=======
    
    # 3. Add sentinel for year_movies_router
    year_movies_router_host, year_movies_router_port = get_year_movies_router_host_and_port()
    sentinel_year_movies = generate_sentinel_service("year_movies_router", 
                                                  [year_movies_router_host], 
                                                  [year_movies_router_port], 
                                                  sentinel_replicas, 
                                                  network)
    services.update(sentinel_year_movies)
    
    # 4. Add sentinel for country_router
    country_router_host, country_router_port = get_country_router_host_and_port()
    sentinel_country = generate_sentinel_service("country_router", 
                                               [country_router_host], 
                                               [country_router_port], 
                                               sentinel_replicas, 
                                               network)
    services.update(sentinel_country)
    
    # 5. Add sentinel for join_ratings_router
    ratings_router_host, ratings_router_port = get_ratings_router_host_and_port()
    sentinel_join_ratings = generate_sentinel_service("join_ratings_router", 
                                                   [ratings_router_host], 
                                                   [ratings_router_port], 
                                                   sentinel_replicas, 
                                                   network)
    services.update(sentinel_join_ratings)
    
    # 6. Add sentinel for average_movies_by_rating_router
    avg_rating_router_host, avg_rating_router_port = get_avg_rating_router_host_and_port()
    sentinel_avg_rating = generate_sentinel_service("avg_movies_by_rating_router", 
                                                 [avg_rating_router_host], 
                                                 [avg_rating_router_port], 
                                                 sentinel_replicas, 
                                                 network)
    services.update(sentinel_avg_rating)
    
    # 7. Add sentinel for max_min_router
    max_min_router_host, max_min_router_port = get_max_min_router_host_and_port()
    sentinel_max_min = generate_sentinel_service("max_min_router", 
                                              [max_min_router_host], 
                                              [max_min_router_port], 
                                              sentinel_replicas, 
                                              network)
    services.update(sentinel_max_min)
    
    # 8. Add sentinel for count_router
    count_router_host, count_router_port = get_count_router_host_and_port()
    sentinel_count = generate_sentinel_service("count_router", 
                                            [count_router_host], 
                                            [count_router_port], 
                                            sentinel_replicas, 
                                            network)
    services.update(sentinel_count)

    # 9. Add sentinel for join_movies_router
    join_movies_router_host, join_movies_router_port = get_join_movies_router_host_and_port()
    sentinel_join_movies = generate_sentinel_service("join_movies_router", 
                                                  [join_movies_router_host], 
                                                  [join_movies_router_port], 
                                                  sentinel_replicas, 
                                                  network)
    services.update(sentinel_join_movies)
    
    # 10. Add sentinel for top_router
    top_router_host, top_router_port = get_top_router_host_and_port()
    sentinel_top = generate_sentinel_service("top_router", 
                                          [top_router_host], 
                                          [top_router_port], 
                                          sentinel_replicas, 
                                          network)
    services.update(sentinel_top)
    
    # 11. Add sentinel for top_10_actors_collector_router
    top_collector_router_host, top_collector_router_port = get_top_10_actors_collector_router_host_and_port()
    sentinel_top_collector = generate_sentinel_service("top_10_actors_collector_router", 
                                                    [top_collector_router_host], 
                                                    [top_collector_router_port], 
                                                    sentinel_replicas, 
                                                    network)
    services.update(sentinel_top_collector)
    
    # 12. Add sentinel for max_min_collector_router
    max_min_collector_router_host, max_min_collector_router_port = get_max_min_collector_router_host_and_port()
    sentinel_max_min_collector = generate_sentinel_service("max_min_collector_router", 
                                                        [max_min_collector_router_host], 
                                                        [max_min_collector_router_port], 
                                                        sentinel_replicas, 
                                                        network)
    services.update(sentinel_max_min_collector)
    
    # Conditionally add Q5 sentinels based on include_q5 flag
    if include_q5:
        # 13. Add sentinel for movies_q5_router
        movies_q5_router_host, movies_q5_router_port = get_movies_q5_router_host_and_port()
        sentinel_movies_q5 = generate_sentinel_service("movies_q5_router", 
                                                    [movies_q5_router_host], 
                                                    [movies_q5_router_port], 
                                                    sentinel_replicas, 
                                                    network)
        services.update(sentinel_movies_q5)
        
        # 14. Add sentinel for average_sentiment_router
        avg_sentiment_router_host, avg_sentiment_router_port = get_avg_sentiment_router_host_and_port()
        sentinel_avg_sentiment = generate_sentinel_service("average_sentiment_router", 
                                                        [avg_sentiment_router_host], 
                                                        [avg_sentiment_router_port], 
                                                        sentinel_replicas, 
                                                        network)
        services.update(sentinel_avg_sentiment)
        
        # 15. Add sentinel for average_sentiment_collector_router
        avg_sentiment_collector_router_host, avg_sentiment_collector_router_port = get_avg_sentiment_collector_router_host_and_port()
        sentinel_avg_sentiment_collector = generate_sentinel_service("average_sentiment_collector_router", 
                                                                  [avg_sentiment_collector_router_host], 
                                                                  [avg_sentiment_collector_router_port], 
                                                                  sentinel_replicas, 
                                                                  network)
        services.update(sentinel_avg_sentiment_collector)

    # Add worker sentinels
    
    # 16. Add sentinel for filter_by_country workers
    country_worker_hosts, country_worker_ports = get_country_worker_hosts_and_ports(num_country_workers)
    sentinel_filter_by_country = generate_sentinel_service("filter_by_country", 
                                                        country_worker_hosts, 
                                                        country_worker_ports, 
                                                        sentinel_replicas, 
                                                        network)
    services.update(sentinel_filter_by_country)
    
    # 17. Add sentinel for average_movies_by_rating workers
    avg_rating_worker_hosts, avg_rating_worker_ports = get_avg_rating_worker_hosts_and_ports(avg_rating_shards, avg_rating_replicas)
    sentinel_avg_rating_workers = generate_sentinel_service("avg_movies_by_rating_workers", 
                                                          avg_rating_worker_hosts, 
                                                          avg_rating_worker_ports, 
                                                          sentinel_replicas, 
                                                          network)
    services.update(sentinel_avg_rating_workers)
    
    # 18. Add sentinel for count workers
    count_worker_hosts, count_worker_ports = get_count_worker_hosts_and_ports(count_shards, count_workers_per_shard)
    sentinel_count_workers = generate_sentinel_service("count_workers", 
                                                    count_worker_hosts, 
                                                    count_worker_ports, 
                                                    sentinel_replicas, 
                                                    network)
    services.update(sentinel_count_workers)
    
    # Conditionally add Q5 worker sentinels based on include_q5 flag
    if include_q5:
        # 19. Add sentinel for average_sentiment workers
        avg_sentiment_worker_hosts, avg_sentiment_worker_ports = get_avg_sentiment_worker_hosts_and_ports(num_avg_sentiment_workers)
        sentinel_avg_sentiment_workers = generate_sentinel_service("average_sentiment_workers", 
                                                                avg_sentiment_worker_hosts, 
                                                                avg_sentiment_worker_ports, 
                                                                sentinel_replicas, 
                                                                network)
        services.update(sentinel_avg_sentiment_workers)
        
        # 20. Add sentinel for collector_average_sentiment worker
        collector_avg_sentiment_host, collector_avg_sentiment_port = get_collector_avg_sentiment_worker_host_and_port()
        sentinel_collector_avg_sentiment = generate_sentinel_service("collector_avg_sentiment_worker", 
                                                                   [collector_avg_sentiment_host], 
                                                                   [collector_avg_sentiment_port], 
                                                                   sentinel_replicas, 
                                                                   network)
        services.update(sentinel_collector_avg_sentiment)

     # 21. Add sentinel for top workers
    top_worker_hosts, top_worker_ports = get_top_worker_hosts_and_ports(num_top_workers)
    sentinel_top_workers = generate_sentinel_service("top_workers", 
                                                  top_worker_hosts, 
                                                  top_worker_ports, 
                                                  sentinel_replicas, 
                                                  network)
    services.update(sentinel_top_workers)
    
    # 22. Add sentinel for max_min workers
    max_min_worker_hosts, max_min_worker_ports = get_max_min_worker_hosts_and_ports(num_max_min_workers)
    sentinel_max_min_workers = generate_sentinel_service("max_min_workers", 
                                                      max_min_worker_hosts, 
                                                      max_min_worker_ports, 
                                                      sentinel_replicas, 
                                                      network)
    services.update(sentinel_max_min_workers)
    
    # 23. Add sentinel for join_ratings workers
    join_ratings_worker_hosts, join_ratings_worker_ports = get_join_ratings_worker_hosts_and_ports(num_join_ratings_workers)
    sentinel_join_ratings_workers = generate_sentinel_service("join_ratings_workers", 
                                                           join_ratings_worker_hosts, 
                                                           join_ratings_worker_ports, 
                                                           sentinel_replicas, 
                                                           network)
    services.update(sentinel_join_ratings_workers)
    
    # 24. Add sentinel for join_credits workers
    join_credits_worker_hosts, join_credits_worker_ports = get_join_credits_worker_hosts_and_ports(num_join_credits_workers)
    sentinel_join_credits_workers = generate_sentinel_service("join_credits_workers", 
                                                           join_credits_worker_hosts, 
                                                           join_credits_worker_ports, 
                                                           sentinel_replicas, 
                                                           network)
    services.update(sentinel_join_credits_workers)
    
    # 25. Add sentinel for collector_top_10_actors_worker
    collector_top_10_actors_worker_host, collector_top_10_actors_worker_port = get_collector_top_10_actors_worker_host_and_port()
    sentinel_collector_top_10_actors = generate_sentinel_service("collector_top_10_actors_worker", 
                                                              [collector_top_10_actors_worker_host], 
                                                              [collector_top_10_actors_worker_port], 
                                                              sentinel_replicas, 
                                                              network)
    services.update(sentinel_collector_top_10_actors)
    
    # 26. Add sentinel for collector_max_min_worker
    collector_max_min_worker_host, collector_max_min_worker_port = get_collector_max_min_worker_host_and_port()
    sentinel_collector_max_min = generate_sentinel_service("collector_max_min_worker", 
                                                        [collector_max_min_worker_host], 
                                                        [collector_max_min_worker_port], 
                                                        sentinel_replicas, 
                                                        network)
    services.update(sentinel_collector_max_min)
    
    # Conditionally add sentiment analysis workers sentinel based on include_q5 flag
    if include_q5:
        # 27. Add sentinel for sentiment_analysis workers
        sentiment_analysis_worker_hosts, sentiment_analysis_worker_ports = get_sentiment_analysis_worker_hosts_and_ports(num_sentiment_workers)
        sentinel_sentiment_analysis_workers = generate_sentinel_service("sentiment_analysis_workers", 
                                                                     sentiment_analysis_worker_hosts, 
                                                                     sentiment_analysis_worker_ports, 
                                                                     sentinel_replicas, 
                                                                     network)
        services.update(sentinel_sentiment_analysis_workers)
>>>>>>> d7f8e783

    networks = {
        network: {
            "driver": "bridge",
        }
    }

    # Compile final docker-compose dictionary
    docker_compose = {"services": services, "networks": networks}
    
    # Write to the specified output file
    with open(output_file, 'w') as file:
        # Convert Python dictionary to YAML and write to file
        yaml.dump(docker_compose, file, default_flow_style=False)
        
    q5_status = "included" if include_q5 else "excluded"
    print(f"Docker Compose file generated successfully at {output_file}")
    print(f"Configuration: {num_clients} clients, {num_year_workers} year workers, " +
          f"{num_country_workers} country workers, {num_join_credits_workers} join_credits workers, " +
          f"{num_join_ratings_workers} join_ratings workers, {avg_rating_shards} avg_rating shards, " +
          f"{avg_rating_replicas} avg_rating replicas per shard, {count_shards} count shards, " +
          f"{count_workers_per_shard} count workers per shard, {num_top_workers} top workers, " +
          f"{num_max_min_workers} max_min workers, Q5 components {q5_status}, " + 
          f"{sentinel_replicas} sentinel replicas per service, network: {network}")

if __name__ == "__main__":
    # Process command line arguments
    output_file = OUTPUT_FILE
    num_clients = 4
    num_year_workers = 2
    num_country_workers = 2
    num_join_credits_workers = 2
    num_join_ratings_workers = 2
    avg_rating_shards = 2
    avg_rating_replicas = 2
    count_shards = 2
    count_workers_per_shard = 2
    num_top_workers = 3
    num_max_min_workers = 2
    num_sentiment_workers = 2
    num_avg_sentiment_workers = 2
    network = NETWORK
    include_q5 = False
    sentinel_replicas = 2

    
    # Get output filename from first argument if provided
     # Get output filename from first argument if provided
    if len(sys.argv) > 1:
        output_file = sys.argv[1]
    
    # Get number of clients from second argument if provided
    if len(sys.argv) > 2:
        try:
            num_clients = int(sys.argv[2])
            if num_clients < 1:
                raise ValueError("Number of clients must be positive")
        except ValueError:
            print("Error: Number of clients must be a positive integer.")
            sys.exit(1)
    
    # Get number of year workers from third argument if provided
    if len(sys.argv) > 3:
        try:
            num_year_workers = int(sys.argv[3])
            if num_year_workers < 1:
                raise ValueError("Number of year workers must be positive")
        except ValueError:
            print("Error: Number of year workers must be a positive integer.")
            sys.exit(1)
    
    # Get number of country workers from fourth argument if provided
    if len(sys.argv) > 4:
        try:
            num_country_workers = int(sys.argv[4])
            if num_country_workers < 1:
                raise ValueError("Number of country workers must be positive")
        except ValueError:
            print("Error: Number of country workers must be a positive integer.")
            sys.exit(1)
            
    # Get number of join credits workers from fifth argument if provided
    if len(sys.argv) > 5:
        try:
            num_join_credits_workers = int(sys.argv[5])
            if num_join_credits_workers < 1:
                raise ValueError("Number of join credits workers must be positive")
        except ValueError:
            print("Error: Number of join credits workers must be a positive integer.")
            sys.exit(1)
            
    # Get number of join ratings workers from sixth argument if provided
    if len(sys.argv) > 6:
        try:
            num_join_ratings_workers = int(sys.argv[6])
            if num_join_ratings_workers < 1:
                raise ValueError("Number of join ratings workers must be positive")
        except ValueError:
            print("Error: Number of join ratings workers must be a positive integer.")
            sys.exit(1)
            
    # Get number of average_movies_by_rating shards from seventh argument if provided
    if len(sys.argv) > 7:
        try:
            avg_rating_shards = int(sys.argv[7])
            if avg_rating_shards < 1:
                raise ValueError("Number of average_movies_by_rating shards must be positive")
        except ValueError:
            print("Error: Number of average_movies_by_rating shards must be a positive integer.")
            sys.exit(1)
            
    # Get number of average_movies_by_rating replicas per shard from eighth argument if provided
    if len(sys.argv) > 8:
        try:
            avg_rating_replicas = int(sys.argv[8])
            if avg_rating_replicas < 1:
                raise ValueError("Number of average_movies_by_rating replicas per shard must be positive")
        except ValueError:
            print("Error: Number of average_movies_by_rating replicas per shard must be a positive integer.")
            sys.exit(1)

    # Get number of count shards from ninth argument if provided
    if len(sys.argv) > 9:
        try:
            count_shards = int(sys.argv[9])
            if count_shards < 1:
                raise ValueError("Number of count shards must be positive")
        except ValueError:
            print("Error: Number of count shards must be a positive integer.")
            sys.exit(1)
            
    # Get number of count workers per shard from tenth argument if provided
    if len(sys.argv) > 10:
        try:
            count_workers_per_shard = int(sys.argv[10])
            if count_workers_per_shard < 1:
                raise ValueError("Number of count workers per shard must be positive")
        except ValueError:
            print("Error: Number of count workers per shard must be a positive integer.")
            sys.exit(1)
            
    # Get number of top workers from eleventh argument if provided
    if len(sys.argv) > 11:
        try:
            num_top_workers = int(sys.argv[11])
            if num_top_workers < 1:
                raise ValueError("Number of top workers must be positive")
        except ValueError:
            print("Error: Number of top workers must be a positive integer.")
            sys.exit(1)
    
    if len(sys.argv) > 12:
        try:
            num_max_min_workers = int(sys.argv[12])
            if num_max_min_workers < 1:
                raise ValueError("Number of max_min workers must be positive")
        except ValueError:
            print("Error: Number of max_min workers must be a positive integer.")
            sys.exit(1)

    if len(sys.argv) > 13:
        try:
            num_sentiment_workers = int(sys.argv[13])
            if num_sentiment_workers < 1:
                raise ValueError("Number of sentiment analysis workers must be positive")
        except ValueError:
            print("Error: Number of sentiment analysis workers must be a positive integer.")
            sys.exit(1)
            
    if len(sys.argv) > 14:
        try:
            num_avg_sentiment_workers = int(sys.argv[14])
            if num_avg_sentiment_workers < 1:
                raise ValueError("Number of average sentiment workers must be positive")
        except ValueError:
            print("Error: Number of average sentiment workers must be a positive integer.")
            sys.exit(1)
        
    # TODO: Add the network argument in each node
    if len(sys.argv) > 15:
        network = sys.argv[15]
    
    if len(sys.argv) > 16:
        include_q5_arg = sys.argv[16].lower()
        include_q5 = include_q5_arg in ('true', 't', 'yes', 'y', '1')
    
    # Get sentinel_replicas from 17th argument if provided
    if len(sys.argv) > 17:
        try:
            sentinel_replicas = int(sys.argv[17])
            if sentinel_replicas < 1:
                raise ValueError("Number of sentinel replicas must be positive")
        except ValueError:
            print("Error: Number of sentinel replicas must be a positive integer.")
            sys.exit(1)
    
    # Generate the Docker Compose file
    network = NETWORK
    generate_docker_compose(output_file, num_clients, num_year_workers, 
                           num_country_workers, num_join_credits_workers,
                           num_join_ratings_workers, avg_rating_shards,
                           avg_rating_replicas, count_shards, 
                           count_workers_per_shard, num_top_workers,
                           num_max_min_workers, num_sentiment_workers,
                           num_avg_sentiment_workers, network, include_q5,
                           sentinel_replicas)<|MERGE_RESOLUTION|>--- conflicted
+++ resolved
@@ -4,34 +4,6 @@
 
 from docker_compose_generator_files.client.client import generate_client_services
 from docker_compose_generator_files.workers.filter_by_year import generate_filter_by_year_workers, get_worker_hosts_and_ports as get_year_worker_hosts_and_ports
-<<<<<<< HEAD
-from docker_compose_generator_files.workers.filter_by_country import generate_filter_by_country_workers
-from docker_compose_generator_files.workers.join_credits import generate_join_credits_workers
-from docker_compose_generator_files.workers.join_ratings import generate_join_ratings_workers
-from docker_compose_generator_files.workers.average_movies_by_rating import generate_average_movies_by_rating_workers, get_total_workers
-from docker_compose_generator_files.workers.count import generate_count_workers, get_total_workers as get_total_count_workers
-from docker_compose_generator_files.workers.top import generate_top_workers
-from docker_compose_generator_files.workers.max_min import generate_max_min_workers
-from docker_compose_generator_files.workers.max_min_collector import generate_collector_max_min_worker
-from docker_compose_generator_files.workers.top_10_actors_collector import generate_collector_top_10_actors_worker
-from docker_compose_generator_files.workers.sentiment_analysis import generate_sentiment_analysis_workers
-from docker_compose_generator_files.workers.average_sentiment import generate_average_sentiment_workers
-from docker_compose_generator_files.workers.collector_average_sentiment import generate_collector_average_sentiment_worker
-from docker_compose_generator_files.routers.year_movies import generate_year_movies_router
-from docker_compose_generator_files.routers.country import generate_country_router
-from docker_compose_generator_files.routers.join_movies import generate_join_movies_router
-from docker_compose_generator_files.routers.join_credits import generate_join_credits_router, get_router_host_and_port as get_credits_router_host_and_port
-from docker_compose_generator_files.routers.join_ratings import generate_join_ratings_router
-from docker_compose_generator_files.routers.average_movies_by_rating import generate_average_movies_by_rating_router
-from docker_compose_generator_files.routers.max_min import generate_max_min_router
-from docker_compose_generator_files.routers.max_min_collector import generate_max_min_collector_router
-from docker_compose_generator_files.routers.count import generate_count_router
-from docker_compose_generator_files.routers.top import generate_top_router
-from docker_compose_generator_files.routers.top_10_actors_collector import generate_top_10_actors_collector_router
-from docker_compose_generator_files.routers.generate_movies_q5 import generate_movies_q5_router
-from docker_compose_generator_files.routers.average_sentiment import generate_average_sentiment_router
-from docker_compose_generator_files.routers.average_sentiment_collector import generate_average_sentiment_collector_router
-=======
 from docker_compose_generator_files.workers.filter_by_country import generate_filter_by_country_workers, get_worker_hosts_and_ports as get_country_worker_hosts_and_ports
 from docker_compose_generator_files.workers.join_credits import generate_join_credits_workers, get_worker_hosts_and_ports as get_join_credits_worker_hosts_and_ports
 from docker_compose_generator_files.workers.join_ratings import generate_join_ratings_workers, get_worker_hosts_and_ports as get_join_ratings_worker_hosts_and_ports
@@ -60,7 +32,6 @@
 from docker_compose_generator_files.routers.average_sentiment import generate_average_sentiment_router, get_router_host_and_port as get_avg_sentiment_router_host_and_port
 from docker_compose_generator_files.routers.average_sentiment_collector import generate_average_sentiment_collector_router, get_router_host_and_port as get_avg_sentiment_collector_router_host_and_port
 
->>>>>>> d7f8e783
 from docker_compose_generator_files.rabbitmq.rabbitmq import generate_rabbitmq_service
 from docker_compose_generator_files.boundary.boundary import generate_boundary_service
 from docker_compose_generator_files.sentinel.sentinel import generate_sentinel_service
@@ -207,15 +178,10 @@
     boundary = generate_boundary_service()
     services.update(boundary)
 
-<<<<<<< HEAD
-    # Add sentinels
-    # 1. Add sentinel for filter_by_year workers
-=======
 
     # Add sentinels for all critical routers
     
     # 1. Add sentinel for filter_by_year workers (existing)
->>>>>>> d7f8e783
     year_worker_hosts, year_worker_ports = get_year_worker_hosts_and_ports(num_year_workers)
     sentinel_filter_by_year = generate_sentinel_service("filter_by_year", 
                                                       year_worker_hosts, 
@@ -224,11 +190,7 @@
                                                       network)
     services.update(sentinel_filter_by_year)
     
-<<<<<<< HEAD
     # 2. Add sentinel for join_credits_router
-=======
-    # 2. Add sentinel for join_credits_router (existing)
->>>>>>> d7f8e783
     credits_router_host, credits_router_port = get_credits_router_host_and_port()
     sentinel_join_credits = generate_sentinel_service("join_credits_router", 
                                                    [credits_router_host], 
@@ -236,9 +198,6 @@
                                                    sentinel_replicas, 
                                                    network)
     services.update(sentinel_join_credits)
-<<<<<<< HEAD
-
-=======
     
     # 3. Add sentinel for year_movies_router
     year_movies_router_host, year_movies_router_port = get_year_movies_router_host_and_port()
@@ -472,7 +431,6 @@
                                                                      sentinel_replicas, 
                                                                      network)
         services.update(sentinel_sentiment_analysis_workers)
->>>>>>> d7f8e783
 
     networks = {
         network: {
